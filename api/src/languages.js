--- conflicted
+++ resolved
@@ -1,123 +1,5 @@
 const { spawn } = require('child_process');
-<<<<<<< HEAD
 const languages = require('../../shared/languages.json');
-=======
-
-const languages = [
-    {
-        name: 'nasm',
-        aliases: ['asm', 'nasm'],
-    },
-    {
-        name: 'nasm64',
-        aliases: ['asm64', 'nasm64'],
-    },
-    {
-        name: 'awk',
-        aliases: ['awk'],
-    },
-    {
-        name: 'bash',
-        aliases: ['bash', "sh"],
-    },
-    {
-        name: 'brainfuck',
-        aliases: ['bf', 'brainfuck'],
-    },
-    {
-        name: 'c',
-        aliases: ['c'],
-    },
-    {
-        name: 'csharp',
-        aliases: ['c#', 'cs', 'csharp'],
-    },
-    {
-        name: 'cpp',
-        aliases: ['c++', 'cpp'],
-    },
-    {
-        name: 'deno',
-        aliases: ['deno', 'denojs', 'denots'],
-    },
-    {
-        name: 'ruby',
-        aliases: ['duby', 'rb', 'ruby'],
-    },
-    {
-        name: 'emacs',
-        aliases: ['el', 'elisp', 'emacs'],
-    },
-    {
-        name: 'elixir',
-        aliases: ['elixir'],
-    },
-    {
-        name: 'haskell',
-        aliases: ['haskell', 'hs'],
-    },
-    {
-        name: 'go',
-        aliases: ['go'],
-    },
-    {
-        name: 'java',
-        aliases: ['java'],
-    },
-    {
-        name: 'node',
-        aliases: ['javascript', 'js', 'node'],
-    },
-    {
-        name: 'jelly',
-        aliases: ['jelly'],
-    },
-    {
-        name: 'julia',
-        aliases: ['jl', 'julia'],
-    },
-    {
-        name: 'kotlin',
-        aliases: ['kotlin'],
-    },
-    {
-        name: 'lua',
-        aliases: ['lua'],
-    },
-    {
-        name: 'paradoc',
-        aliases: ['paradoc'],
-    },
-    {
-        name: 'perl',
-        aliases: ['perl'],
-    },
-    {
-        name: 'php',
-        aliases: ['php', 'php3', 'php4', 'php5'],
-    },
-    {
-        name: 'python3',
-        aliases: ['py', 'py3', 'python', 'python3'],
-    },
-    {
-        name: 'python2',
-        aliases: ['python2'],
-    },
-    {
-        name: 'rust',
-        aliases: ['rs', 'rust'],
-    },
-    {
-        name: 'swift',
-        aliases: ['swift'],
-    },
-    {
-        name: 'typescript',
-        aliases: ['ts', 'typescript'],
-    },
-];
->>>>>>> 5ba4aa35
 
 {
     const process = spawn(__dirname + '/../../lxc/versions');
@@ -132,7 +14,7 @@
 
         for (const section of sections) {
             const lines = section.trim().split('\n');
-            
+
             if (lines.length >= 2) {
                 const language = lines[0];
 
