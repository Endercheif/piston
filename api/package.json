--- conflicted
+++ resolved
@@ -1,10 +1,6 @@
 {
     "name": "piston-api",
-<<<<<<< HEAD
     "version": "3.2.0",
-=======
-    "version": "3.1.1",
->>>>>>> c80a5b82
     "description": "API for piston - a high performance code execution engine",
     "module": "./dist/index.js",
     "type": "module",
