#!/usr/bin/env bash

dir="$( cd "$( dirname "$0" )" && pwd )"

touch $dir/lockfile

if [ -z "$1" ]; then
    echo "invalid args"
    exit
fi
if [ -z "$2" ]; then
    echo "invalid args"
    exit
fi

lang=$1
epoch=$(date +%s%N)
basepath="/var/lib/lxc/piston/rootfs"
filepath="/tmp/$epoch/code.code"
argpath="/tmp/$epoch/args.args"
arg=$(basename $argpath)

# write arg file
mkdir -p $basepath/tmp/$epoch
chmod 777 $basepath/tmp/$epoch
cat $2 > $basepath$filepath
echo "${@:3}" > $basepath$argpath

# process incrementor
exec 200>$dir/lockfile
flock -x 200
oldinc=$(cat $dir/i | awk '{$1=$1};1')
newinc=$(expr $oldinc + 1)

if (( newinc >= 151 )); then
    newinc=1
    echo 1 > $dir/i
else
    echo $newinc > $dir/i
fi
exec 200>&-

bin=
case "$lang" in
"awk")
    bin=awk
    ;;
"bash")
    bin=bash
    ;;
"c")
    bin=c
    ;;
"cpp" | "c++")
    bin=cpp
    ;;
"csharp" | "cs" | "c#")
    bin=csharp
    ;;
"elixir" | "exs")
    bin=elixir
    ;;
"go")
    bin=go
    ;;
"java")
    bin=java
    ;;
"julia" | "jl")
    bin=julia
    ;;
"kotlin")
    bin=kotlin
    ;;
"nasm" | "asm")
    bin=nasm
    ;;
"node" | "js" | "javascript")
    bin=node
    ;;
"perl")
    bin=perl
    ;;
"php")
    bin=php
    ;;
"python2")
    bin=python2
    ;;
"python3" | "python")
    bin=python3
    ;;
"ruby")
    bin=ruby
    ;;
"rust")
    bin=rust
    ;;
<<<<<<< HEAD
"swift")
    bin=swift
=======
"elisp" | "el")
    bin=emacs
    ;;
"bash")
    bin=bash
>>>>>>> 1e0b44c8
    ;;
"typescript" | "ts")
    bin=typescript
    ;;
*)
    echo "invalid language"
    exit
esac

# runner
timeout -s KILL 10 \
    lxc-attach --clear-env -n piston -- \
        /bin/bash -l -c "bash /exec/$bin $newinc $epoch 2>&1 | head -c 65536"

# process janitor
lxc-attach --clear-env -n piston -- \
    /bin/bash -l -c "\
        for i in {1..100}; do pkill -u runner$newinc --signal SIGKILL; done ;\
        find /tmp -user runner$newinc -exec /bin/rm -rf {} \;\
        " > /dev/null 2>&1 &

rm -rf $basepath/tmp/$epoch<|MERGE_RESOLUTION|>--- conflicted
+++ resolved
@@ -96,16 +96,14 @@
 "rust")
     bin=rust
     ;;
-<<<<<<< HEAD
 "swift")
     bin=swift
-=======
+    ;;
 "elisp" | "el")
     bin=emacs
     ;;
 "bash")
     bin=bash
->>>>>>> 1e0b44c8
     ;;
 "typescript" | "ts")
     bin=typescript
