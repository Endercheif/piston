--- conflicted
+++ resolved
@@ -24,15 +24,12 @@
 echo 'julia'
 lxc-attach --clear-env -n piston -- /bin/bash -l -c "julia --version"
 echo '---'
-<<<<<<< HEAD
 echo 'kotlin'
 lxc-attach --clear-env -n piston -- /bin/bash -l -c "kotlinc -version"
 echo '---'
-=======
 echo "elixir"
 lxc-attach --clear-env -n piston -- /bin/bash -l -c "elixir --version"
 echo "---"
->>>>>>> 5cde78c4
 echo 'nasm'
 lxc-attach --clear-env -n piston -- /bin/bash -l -c "nasm -version"
 echo '---'
