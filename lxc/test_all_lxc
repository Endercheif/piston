#!/usr/bin/env bash
cd tests

echo -n 'testing awk = '
../../cli/execute awk awk.awk
echo -n 'testing bash = '
../../cli/execute bash bash.sh
echo -n 'testing c = '
../../cli/execute c c.c
echo -n 'testing cpp = '
../../cli/execute cpp cpp.cpp
echo -n 'testing crystal = '
../../cli/execute crystal crystal.cr
echo -n 'testing csharp = '
../../cli/execute csharp csharp.cs
<<<<<<< HEAD
echo -n 'testing d = '
../../cli/execute d test.d
=======
echo -n 'testing dash = '
../../cli/execute dash dash.sh
>>>>>>> e9f85c4e
echo -n 'testing deno = '
../../cli/execute deno deno.ts
echo -n 'testing elixir = '
../../cli/execute elixir elixir.exs
echo -n 'testing emacs = '
../../cli/execute emacs emacs.el
echo -n 'testing go = '
../../cli/execute go go.go
echo -n 'testing haskell = '
../../cli/execute haskell haskell.hs
echo -n 'testing java = '
../../cli/execute java java.java
echo -n 'testing jelly = '
../../cli/execute jelly jelly.jelly good
echo -n 'testing julia = '
../../cli/execute julia julia.jl
echo -n 'testing kotlin = '
../../cli/execute kotlin kotlin.kt
echo -n 'testing lisp = '
../../cli/execute lisp lisp.cl
echo -n 'testing nasm 32 bit = '
../../cli/execute nasm nasm.nasm
echo -n 'testing nasm 64 bit = '
../../cli/execute nasm64 nasm64.nasm
echo -n 'testing node = '
../../cli/execute node node.js
echo -n 'testing paradoc = '
../../cli/execute bash paradoc.sh
echo -n 'testing perl = '
../../cli/execute perl perl.pl
echo -n 'testing php = '
../../cli/execute php php.php
echo -n 'testing python2 = '
../../cli/execute python2 python2.py
echo -n 'testing python3 = '
../../cli/execute python3 python3.py
echo -n 'testing ruby = '
../../cli/execute ruby ruby.rb
echo -n 'testing rust = '
../../cli/execute rust rust.rs
echo -n 'testing swift = '
../../cli/execute swift swift.swift
echo -n 'testing typescript = '
../../cli/execute typescript typescript.ts<|MERGE_RESOLUTION|>--- conflicted
+++ resolved
@@ -13,13 +13,10 @@
 ../../cli/execute crystal crystal.cr
 echo -n 'testing csharp = '
 ../../cli/execute csharp csharp.cs
-<<<<<<< HEAD
 echo -n 'testing d = '
 ../../cli/execute d test.d
-=======
 echo -n 'testing dash = '
 ../../cli/execute dash dash.sh
->>>>>>> e9f85c4e
 echo -n 'testing deno = '
 ../../cli/execute deno deno.ts
 echo -n 'testing elixir = '
