<h1 align="center">
    <a href="https://github.com/engineer-man/piston"><img src="https://emkc.org/images/icon_circle_24.png" alt="engineer-man piston"></a>
  Piston
</h1>

<h3 align="center">A high performance general purpose code execution engine.</h3>
<br>

<p align="center">
    <a href="https://github.com/ArmynC/ArminC-AutoExec/commits/master">
    <img src="https://img.shields.io/github/last-commit/engineer-man/piston.svg?style=for-the-badge&logo=github&logoColor=white"
         alt="GitHub last commit">
    <a href="https://github.com/engineer-man/piston/issues">
    <img src="https://img.shields.io/github/issues/engineer-man/piston.svg?style=for-the-badge&logo=github&logoColor=white"
         alt="GitHub issues">
    <a href="https://github.com/engineer-man/piston/pulls">
    <img src="https://img.shields.io/github/issues-pr-raw/engineer-man/piston.svg?style=for-the-badge&logo=github&logoColor=white"
         alt="GitHub pull requests">
</p>

---

<h4 align="center">
  <a href="#About">About</a> •
  <a href="#Public-API">Public API</a> •
  <a href="#Getting-Started">Getting Started</a> •
  <a href="#Usage">Usage</a> •
  <a href="#Supported-Languages">Supported Languages</a> •
  <a href="#Principle-of-Operation">Principles</a> •
  <a href="#Security">Security</a> •
  <a href="#License">License</a>
</h4>

---
<br>

# About

<h4>
Piston is a high performance general purpose code execution engine. It excels at running untrusted and
possibly malicious code without fear from any harmful effects.
</h4>
<br>

It's used in numerous places including:
* [EMKC Challenges](https://emkc.org/challenges),
* [EMKC Weekly Contests](https://emkc.org/contests),
* [Engineer Man Discord Server](https://discord.gg/engineerman),
* [I Run Code (Discord Bot)](https://github.com/engineer-man/piston-bot) bot as well as 1300+ other servers
and 100+ direct integrations.

To get it in your own server, go here: https://emkc.org/run.

<br>

# Public API

- Requires no installation and you can use it immediately.
- Reference the Versions/Execute sections below to learn about the request and response formats.

<br>

When using the public Piston API, use the base URL:

```
https://emkc.org/api/v1/piston
```

#### GET
```
https://emkc.org/api/v1/piston/versions
```
#### POST
```
https://emkc.org/api/v1/piston/execute
```

> Important Note: The Piston API is rate limited to 5 requests per second. If you have a need for more requests than that
and it's for a good cause, please reach out to me (EngineerMan#0001) on [Discord](https://discord.gg/engineerman)
so we can discuss potentially getting you an unlimited key.

<br>

# Getting Started

### Host System Package Dependencies

* NodeJS
* lxc
* libvirt

<br>

If your OS is not documented below, please open pull requests with the correct commands for your OS.

<details>
<summary><span style="font-size:1.43em;">CentOS / RHEL</span></summary>

```sh
curl -o- https://raw.githubusercontent.com/nvm-sh/nvm/v0.37.2/install.sh | bash
nvm install --lts
nvm use --lts

yum install -y epel-release
yum install -y lxc lxc-templates debootstrap libvirt
systemctl start libvirtd
```
</details>

<details>
<summary><span style="font-size:1.43em;">Ubuntu (18.04)</span></summary>

```sh
curl -o- https://raw.githubusercontent.com/nvm-sh/nvm/v0.37.2/install.sh | bash
nvm install --lts
nvm use --lts

apt install -y lxc lxc-templates debootstrap libvirt0
```
</details>

<details>
<summary><span style="font-size:1.43em;">Arch Linux</span></summary>

```sh
curl -o- https://raw.githubusercontent.com/nvm-sh/nvm/v0.37.2/install.sh | bash
nvm install --lts
nvm use --lts

<<<<<<< HEAD
# open a shell to the container
./shell

# install all necessary piston dependencies
echo 'source /opt/.profile' >> /opt/.bashrc
echo 'export HOME=/opt' >> /opt/.profile
echo 'export TERM=linux' >> /opt/.profile
echo 'export PATH=$PATH:/opt/.local/bin' >> /opt/.profile
export HOME=/opt
export TERM=linux
sed -i 's/\/root/\/opt/' /etc/passwd
sed -i \
    's/http:\/\/archive.ubuntu.com\/ubuntu/http:\/\/mirror.math.princeton.edu\/pub\/ubuntu/' \
    /etc/apt/sources.list
apt-get update
apt-get install -y \
    nano wget build-essential pkg-config libxml2-dev \
    libsqlite3-dev mono-complete curl cmake libpython2.7-dev \
    ruby libtinfo-dev unzip

# install python2
# final binary: /opt/python2/Python-2.7.17/python
# get version: /opt/python2/Python-2.7.17/python -V
cd /opt && mkdir python2 && cd python2
wget https://www.python.org/ftp/python/2.7.17/Python-2.7.17.tar.xz
unxz Python-2.7.17.tar.xz
tar -xf Python-2.7.17.tar
cd Python-2.7.17
./configure
# open Modules/Setup and uncomment zlib line
make
echo 'export PATH=$PATH:/opt/python2/Python-2.7.17' >> /opt/.profile
source /opt/.profile

# install python3
# final binary: /opt/python3/Python-3.8.2/python
# get version: /opt/python3/Python-3.8.2/python -V
cd /opt && mkdir python3 && cd python3
wget https://www.python.org/ftp/python/3.8.2/Python-3.8.2.tar.xz
unxz Python-3.8.2.tar.xz
tar -xf Python-3.8.2.tar
cd Python-3.8.2
./configure
make
ln -s python python3.8
echo 'export PATH=$PATH:/opt/python3/Python-3.8.2' >> /opt/.profile
source /opt/.profile

# install paradoc
# this is not a binary, it is a python module
# therefore it cannot be run directly as it requires python3 to be installed 
cd /opt && mkdir paradoc && cd paradoc
git clone https://github.com/betaveros/paradoc.git
echo 'export PYTHONPATH=$PYTHONPATH:/opt/paradoc/paradoc' >> /opt/.profile
source /opt/.profile

# install node.js
# final binary: /opt/nodejs/node-v12.16.1-linux-x64/bin/node
# get version: /opt/nodejs/node-v12.16.1-linux-x64/bin/node -v
cd /opt && mkdir nodejs && cd nodejs
wget https://nodejs.org/dist/v12.16.1/node-v12.16.1-linux-x64.tar.xz
unxz node-v12.16.1-linux-x64.tar.xz
tar -xf node-v12.16.1-linux-x64.tar
echo 'export PATH=$PATH:/opt/nodejs/node-v12.16.1-linux-x64/bin' >> /opt/.profile
source /opt/.profile

# install typescript
# final binary: /opt/nodejs/node-v12.16.1-linux-x64/bin/tsc
# get version: /opt/nodejs/node-v12.16.1-linux-x64/bin/tsc -v
/opt/nodejs/node-v12.16.1-linux-x64/bin/npm i -g typescript

# install golang
# final binary: /opt/go/go/bin/go
# get version: /opt/go/go/bin/go version
cd /opt && mkdir go && cd go
wget https://dl.google.com/go/go1.14.1.linux-amd64.tar.gz
tar -xzf go1.14.1.linux-amd64.tar.gz
echo 'export PATH=$PATH:/opt/go/go/bin' >> /opt/.profile
echo 'export GOROOT=/opt/go/go' >> /opt/.profile
echo 'export GOCACHE=/tmp' >> /opt/.profile
source /opt/.profile

# install php
# final binary: /usr/local/bin/php
# get version: /usr/local/bin/php -v
cd /opt && mkdir php && cd php
wget https://www.php.net/distributions/php-7.4.4.tar.gz
tar -xzf php-7.4.4.tar.gz
cd php-7.4.4
./configure
make
make install

# install rust
# final binary: /opt/.cargo/bin/rustc
# get version: /opt/.cargo/bin/rustc --version
curl --proto '=https' --tlsv1.2 -sSf https://sh.rustup.rs | sh
echo 'export PATH=$PATH:/opt/.cargo/bin' >> /opt/.profile
source /opt/.profile

# install swift
# final binary: /opt/swift/swift-5.1.5-RELEASE-ubuntu18.04/usr/bin/swift
# get version: /opt/swift/swift-5.1.5-RELEASE-ubuntu18.04/usr/bin/swift --version
cd /opt && mkdir swift && cd swift
wget https://swift.org/builds/swift-5.1.5-release/ubuntu1804/swift-5.1.5-RELEASE/swift-5.1.5-RELEASE-ubuntu18.04.tar.gz
tar -xzf swift-5.1.5-RELEASE-ubuntu18.04.tar.gz
echo 'export PATH=$PATH:/opt/swift/swift-5.1.5-RELEASE-ubuntu18.04/usr/bin' >> /opt/.profile
source /opt/.profile

# install nasm
# final binary: /opt/nasm/nasm-2.14.02/nasm
# get version: /opt/nasm/nasm-2.14.02/nasm -v
cd /opt && mkdir nasm && cd nasm
wget https://www.nasm.us/pub/nasm/releasebuilds/2.14.02/nasm-2.14.02.tar.gz
tar -xzf nasm-2.14.02.tar.gz
cd nasm-2.14.02
./configure
make
echo 'export PATH=$PATH:/opt/nasm/nasm-2.14.02' >> /opt/.profile
source /opt/.profile

# install java
# final binary: /opt/java/jdk-14/bin/java
# get version: /opt/java/jdk-14/bin/java -version
cd /opt && mkdir java && cd java
wget https://download.java.net/java/GA/jdk14/076bab302c7b4508975440c56f6cc26a/36/GPL/openjdk-14_linux-x64_bin.tar.gz
tar -xzf openjdk-14_linux-x64_bin.tar.gz
echo 'export PATH=$PATH:/opt/java/jdk-14/bin' >> /opt/.profile
source /opt/.profile

# install jelly
cd /opt && mkdir jelly && cd jelly
wget https://github.com/DennisMitchell/jellylanguage/archive/master.zip
unzip master.zip
cd jellylanguage-master
pip3.8 install .

# install julia
# final binary: /opt/julia/julia-1.5.0/bin/julia
# get version: /opt/julia/julia-1.5.0/bin/julia --version
cd /opt && mkdir julia && cd julia
wget https://julialang-s3.julialang.org/bin/linux/x64/1.5/julia-1.5.0-linux-x86_64.tar.gz
tar -xzf julia-1.5.0-linux-x86_64.tar.gz
echo 'export PATH=$PATH:/opt/julia/julia-1.5.0/bin' >> /opt/.profile
source /opt/.profile

# install kotlin
# final binary: /opt/kotlinc/bin/kotlinc
# get version: /opt/kotlinc/bin/kotlinc -version
cd /opt
wget https://github.com/JetBrains/kotlin/releases/download/v1.4.10/kotlin-compiler-1.4.10.zip
unzip kotlin-compiler-1.4.10.zip
rm kotlin-compiler-1.4.10.zip
echo 'export PATH=$PATH:/opt/kotlinc/bin' >> /opt/.profile
source /opt/.profile

# install elixir and erlang
# final binary: /opt/elixir/bin/elixir
# get version: /opt/elixir/bin/elixir --version
# erlang
cd /opt && mkdir erlang && cd erlang
wget http://erlang.org/download/otp_src_23.0.tar.gz
gunzip -c otp_src_23.0.tar.gz | tar xf -
cd otp_src_23.0 && ./configure
make
echo 'export PATH=$PATH:/opt/erlang/otp_src_23.0/bin' >> /opt/.profile
source /opt/.profile
# elixir
cd /opt && mkdir elixir && cd elixir
wget https://github.com/elixir-lang/elixir/releases/download/v1.10.3/Precompiled.zip
mkdir elixir-1.10.3 && unzip Precompiled.zip -d elixir-1.10.3/
echo 'export PATH=$PATH:/opt/elixir/elixir-1.10.3/bin' >> /opt/.profile
source /opt/.profile

# install emacs
# final binary: /opt/emacs/emacs-26.3/src/emacs
# get version: /opt/emacs/emacs-26.3/src/emacs --version
cd /opt && mkdir emacs && cd emacs
wget https://mirrors.ocf.berkeley.edu/gnu/emacs/emacs-26.3.tar.xz
tar -xf emacs-26.3.tar.xz
cd emacs-26.3
./configure --with-gnutls=no
make
echo 'export PATH=$PATH:/opt/emacs/emacs-26.3/src' >> /opt/.profile
source /opt/.profile

# install lua
# final binary: /opt/lua/lua54/src/lua
# get version: /opt/lua/lua54/src/lua -v
cd /opt && mkdir lua && cd lua
wget https://sourceforge.net/projects/luabinaries/files/5.4.0/Docs%20and%20Sources/lua-5.4.0_Sources.tar.gz/download
tar -xzf download
cd lua54
make
echo 'export PATH=$PATH:/opt/lua/lua54/src' >> /opt/.profile
source /opt/.profile

# install haskell
# final binary: /usr/bin/ghc
# get version: /usr/bin/ghc --version
apt install -y ghc

# install deno
# final binary: /opt/.deno/bin/deno
# get version: /opt/.deno/bin/deno --version
cd /opt && mkdir deno && cd deno
curl -fsSL https://deno.land/x/install/install.sh | sh
echo 'export DENO_INSTALL="/opt/.deno"' >> /opt/.profile
echo 'export PATH="$DENO_INSTALL/bin:$PATH"' >> /opt/.profile
source /opt/.profile

# install nim
# final binary: /opt/nim/bin/nim
# get version: /opt/nim/bin/nim -v
cd /opt && mkdir nim && cd nim
wget https://nim-lang.org/download/nim-1.4.0-linux_x64.tar.xz
unxz nim-1.4.0-linux_x64.tar.xz
tar -xf nim-1.4.0-linux_x64.tar
cd nim-1.4.0
./install.sh /opt
echo 'export PATH=$PATH:/opt/nim/bin' >> /opt/.profile
source /opt/.profile

# install d
# final binary: /opt/d/dmd2/linux/bin64/dmd
# get version: /opt/d/dmd2/linux/bin64/dmd --version
cd /opt && mkdir d && cd d
wget http://downloads.dlang.org/releases/2.x/2.095.0/dmd.2.095.0.linux.tar.xz
unxz dmd.2.095.0.linux.tar.xz
tar -xf dmd.2.095.0.linux.tar
echo 'export PATH=$PATH:/opt/d/dmd2/linux/bin64' >> /opt/.profile
source /opt/.profile

# create runnable users and apply limits
for i in {1..150}; do
    useradd -M runner$i
    usermod -d /tmp runner$i
    echo "runner$i soft nproc 64" >> /etc/security/limits.conf
    echo "runner$i hard nproc 64" >> /etc/security/limits.conf
    echo "runner$i soft nofile 2048" >> /etc/security/limits.conf
    echo "runner$i hard nofile 2048" >> /etc/security/limits.conf
done

# cleanup
rm -rf /home/ubuntu
chmod 777 /tmp

# leave container
exit

# optionally run tests
cd ../tests
./test_all_lxc
=======
pacman -S lxc libvirt unzip
>>>>>>> b6459876
```
</details>

#### After system dependencies are installed, clone this repository:

```sh
# clone and enter repo
git clone https://github.com/engineer-man/piston
cd piston/lxc
```

#### Installation (simple)

- Coming soon.

#### Installation (advanced)

- See `var/install.txt` for how to create a new LXC container and install all of the required
software.

#### CLI Usage
- `cli/execute [language] [file path] [args]`
<br>

# Usage

### CLI

```sh
lxc/execute [language] [file path] [args]
```

### API
To use the API, it must first be started. Please note that if root is required to access
LXC then the API must also be running as root. To start the API, run the following:

```
cd api
./start
```

For your own local installation, the API is available at:

```
http://127.0.0.1:2000
```

#### Versions Endpoint
`GET /versions`
This endpoint will return the supported languages along with the current version and aliases. To execute
code for a particular language using the `/execute` endpoint, either the name or one of the aliases must
be provided.
```json
HTTP/1.1 200 OK
Content-Type: application/json

[
    {
        "name": "awk",
        "aliases": ["awk"],
        "version": "1.3.3"
    },
    {
        "name": "bash",
        "aliases": ["bash"],
        "version": "4.4.20"
    },
    {
        "name": "c",
        "aliases": ["c"],
        "version": "7.5.0"
    }
]
```

#### Execute Endpoint
`POST /execute`
This endpoint requests execution of some arbitrary code.
- `language` (**required**) The language to use for execution, must be a string and supported by Piston (see list below).
- `source` (**required**) The source code to execute, must be a string.
- `stdin` (*optional*) The text to pass as stdin to the program. Must be a string or left out of the request.
- `args` (*optional*) The arguments to pass to the program. Must be an array or left out of the request.
```json
{
    "language": "js",
    "source": "console.log(process.argv)",
    "stdin": "",
    "args": [
        "1",
        "2",
        "3"
    ]
}
```
A typical response upon successful execution will contain the `language`, `version`, `output` which
is a combination of both `stdout` and `stderr` but in chronological order according to program output,
as well as separate `stdout` and `stderr`.
```json
HTTP/1.1 200 OK
Content-Type: application/json

{
    "ran": true,
    "language": "js",
    "version": "12.13.0",
    "output": "[ '/usr/bin/node',\n  '/tmp/code.code',\n  '1',\n  '2',\n  '3' ]",
    "stdout": "[ '/usr/bin/node',\n  '/tmp/code.code',\n  '1',\n  '2',\n  '3' ]",
    "stderr": ""
}
```
If a problem exists with the request, a `400` status code is returned and the reason in the `message` key.
```json
HTTP/1.1 400 Bad Request
Content-Type: application/json

{
    "message": "Supplied language is not supported by Piston"
}
```

<<<<<<< HEAD
#### Supported Languages
- awk
- bash
- c
- cpp
- csharp
- d
- deno
- elixir
- emacs
- go
- haskell
- java
- jelly
- julia
- kotlin
- nasm
- node
- perl
- php
- python2
- python3
- paradoc
- ruby
- rust
- swift
- typescript

#### Principle of Operation
Piston utilizes LXC as the primary mechanism for sandboxing. There is a small API written in Go which takes
=======
<br>

# Supported Languages
`awk`,
`bash`,
`brainfuck`,
`c`,
`cpp`,
`csharp`,
`deno`,
`elixir`,
`emacs`,
`elisp`,
`go`,
`haskell`,
`java`,
`jelly`,
`julia`,
`kotlin`,
`lua`,
`nasm`,
`node`,
`paradoc`,
`perl`,
`php`,
`python2`,
`python3`,
`ruby`,
`rust`,
`swift`,
`typescript`,

<br>

# Principle of Operation
Piston utilizes LXC as the primary mechanism for sandboxing. There is a small API written in Node which takes
>>>>>>> b6459876
in execution requests and executes them in the container. High level, the API writes
a temporary source and args file to `/tmp` and that gets mounted read-only along with the execution scripts into the container.
The source file is either ran or compiled and ran (in the case of languages like c, c++, c#, go, etc.).

<br>

# Security
LXC provides a great deal of security out of the box in that it's separate from the system.
Piston takes additional steps to make it resistant to
various privilege escalation, denial-of-service, and resource saturation threats. These steps include:
- Disabling outgoing network interaction
- Capping max processes at 64 (resists `:(){ :|: &}:;`, `while True: os.fork()`, etc.)
- Capping max files at 2048 (resists various file based attacks)
- Mounting all resources read-only (resists `sudo rm -rf --no-preserve-root /`)
- Cleaning up all temp space after each execution (resists out of drive space attacks)
- Running as a variety of unprivileged users
- Capping runtime execution at 3 seconds
- Capping stdout to 65536 characters (resists yes/no bombs and runaway output)
- SIGKILLing misbehaving code

<br>

# License
Piston is licensed under the MIT license.<|MERGE_RESOLUTION|>--- conflicted
+++ resolved
@@ -127,263 +127,7 @@
 nvm install --lts
 nvm use --lts
 
-<<<<<<< HEAD
-# open a shell to the container
-./shell
-
-# install all necessary piston dependencies
-echo 'source /opt/.profile' >> /opt/.bashrc
-echo 'export HOME=/opt' >> /opt/.profile
-echo 'export TERM=linux' >> /opt/.profile
-echo 'export PATH=$PATH:/opt/.local/bin' >> /opt/.profile
-export HOME=/opt
-export TERM=linux
-sed -i 's/\/root/\/opt/' /etc/passwd
-sed -i \
-    's/http:\/\/archive.ubuntu.com\/ubuntu/http:\/\/mirror.math.princeton.edu\/pub\/ubuntu/' \
-    /etc/apt/sources.list
-apt-get update
-apt-get install -y \
-    nano wget build-essential pkg-config libxml2-dev \
-    libsqlite3-dev mono-complete curl cmake libpython2.7-dev \
-    ruby libtinfo-dev unzip
-
-# install python2
-# final binary: /opt/python2/Python-2.7.17/python
-# get version: /opt/python2/Python-2.7.17/python -V
-cd /opt && mkdir python2 && cd python2
-wget https://www.python.org/ftp/python/2.7.17/Python-2.7.17.tar.xz
-unxz Python-2.7.17.tar.xz
-tar -xf Python-2.7.17.tar
-cd Python-2.7.17
-./configure
-# open Modules/Setup and uncomment zlib line
-make
-echo 'export PATH=$PATH:/opt/python2/Python-2.7.17' >> /opt/.profile
-source /opt/.profile
-
-# install python3
-# final binary: /opt/python3/Python-3.8.2/python
-# get version: /opt/python3/Python-3.8.2/python -V
-cd /opt && mkdir python3 && cd python3
-wget https://www.python.org/ftp/python/3.8.2/Python-3.8.2.tar.xz
-unxz Python-3.8.2.tar.xz
-tar -xf Python-3.8.2.tar
-cd Python-3.8.2
-./configure
-make
-ln -s python python3.8
-echo 'export PATH=$PATH:/opt/python3/Python-3.8.2' >> /opt/.profile
-source /opt/.profile
-
-# install paradoc
-# this is not a binary, it is a python module
-# therefore it cannot be run directly as it requires python3 to be installed 
-cd /opt && mkdir paradoc && cd paradoc
-git clone https://github.com/betaveros/paradoc.git
-echo 'export PYTHONPATH=$PYTHONPATH:/opt/paradoc/paradoc' >> /opt/.profile
-source /opt/.profile
-
-# install node.js
-# final binary: /opt/nodejs/node-v12.16.1-linux-x64/bin/node
-# get version: /opt/nodejs/node-v12.16.1-linux-x64/bin/node -v
-cd /opt && mkdir nodejs && cd nodejs
-wget https://nodejs.org/dist/v12.16.1/node-v12.16.1-linux-x64.tar.xz
-unxz node-v12.16.1-linux-x64.tar.xz
-tar -xf node-v12.16.1-linux-x64.tar
-echo 'export PATH=$PATH:/opt/nodejs/node-v12.16.1-linux-x64/bin' >> /opt/.profile
-source /opt/.profile
-
-# install typescript
-# final binary: /opt/nodejs/node-v12.16.1-linux-x64/bin/tsc
-# get version: /opt/nodejs/node-v12.16.1-linux-x64/bin/tsc -v
-/opt/nodejs/node-v12.16.1-linux-x64/bin/npm i -g typescript
-
-# install golang
-# final binary: /opt/go/go/bin/go
-# get version: /opt/go/go/bin/go version
-cd /opt && mkdir go && cd go
-wget https://dl.google.com/go/go1.14.1.linux-amd64.tar.gz
-tar -xzf go1.14.1.linux-amd64.tar.gz
-echo 'export PATH=$PATH:/opt/go/go/bin' >> /opt/.profile
-echo 'export GOROOT=/opt/go/go' >> /opt/.profile
-echo 'export GOCACHE=/tmp' >> /opt/.profile
-source /opt/.profile
-
-# install php
-# final binary: /usr/local/bin/php
-# get version: /usr/local/bin/php -v
-cd /opt && mkdir php && cd php
-wget https://www.php.net/distributions/php-7.4.4.tar.gz
-tar -xzf php-7.4.4.tar.gz
-cd php-7.4.4
-./configure
-make
-make install
-
-# install rust
-# final binary: /opt/.cargo/bin/rustc
-# get version: /opt/.cargo/bin/rustc --version
-curl --proto '=https' --tlsv1.2 -sSf https://sh.rustup.rs | sh
-echo 'export PATH=$PATH:/opt/.cargo/bin' >> /opt/.profile
-source /opt/.profile
-
-# install swift
-# final binary: /opt/swift/swift-5.1.5-RELEASE-ubuntu18.04/usr/bin/swift
-# get version: /opt/swift/swift-5.1.5-RELEASE-ubuntu18.04/usr/bin/swift --version
-cd /opt && mkdir swift && cd swift
-wget https://swift.org/builds/swift-5.1.5-release/ubuntu1804/swift-5.1.5-RELEASE/swift-5.1.5-RELEASE-ubuntu18.04.tar.gz
-tar -xzf swift-5.1.5-RELEASE-ubuntu18.04.tar.gz
-echo 'export PATH=$PATH:/opt/swift/swift-5.1.5-RELEASE-ubuntu18.04/usr/bin' >> /opt/.profile
-source /opt/.profile
-
-# install nasm
-# final binary: /opt/nasm/nasm-2.14.02/nasm
-# get version: /opt/nasm/nasm-2.14.02/nasm -v
-cd /opt && mkdir nasm && cd nasm
-wget https://www.nasm.us/pub/nasm/releasebuilds/2.14.02/nasm-2.14.02.tar.gz
-tar -xzf nasm-2.14.02.tar.gz
-cd nasm-2.14.02
-./configure
-make
-echo 'export PATH=$PATH:/opt/nasm/nasm-2.14.02' >> /opt/.profile
-source /opt/.profile
-
-# install java
-# final binary: /opt/java/jdk-14/bin/java
-# get version: /opt/java/jdk-14/bin/java -version
-cd /opt && mkdir java && cd java
-wget https://download.java.net/java/GA/jdk14/076bab302c7b4508975440c56f6cc26a/36/GPL/openjdk-14_linux-x64_bin.tar.gz
-tar -xzf openjdk-14_linux-x64_bin.tar.gz
-echo 'export PATH=$PATH:/opt/java/jdk-14/bin' >> /opt/.profile
-source /opt/.profile
-
-# install jelly
-cd /opt && mkdir jelly && cd jelly
-wget https://github.com/DennisMitchell/jellylanguage/archive/master.zip
-unzip master.zip
-cd jellylanguage-master
-pip3.8 install .
-
-# install julia
-# final binary: /opt/julia/julia-1.5.0/bin/julia
-# get version: /opt/julia/julia-1.5.0/bin/julia --version
-cd /opt && mkdir julia && cd julia
-wget https://julialang-s3.julialang.org/bin/linux/x64/1.5/julia-1.5.0-linux-x86_64.tar.gz
-tar -xzf julia-1.5.0-linux-x86_64.tar.gz
-echo 'export PATH=$PATH:/opt/julia/julia-1.5.0/bin' >> /opt/.profile
-source /opt/.profile
-
-# install kotlin
-# final binary: /opt/kotlinc/bin/kotlinc
-# get version: /opt/kotlinc/bin/kotlinc -version
-cd /opt
-wget https://github.com/JetBrains/kotlin/releases/download/v1.4.10/kotlin-compiler-1.4.10.zip
-unzip kotlin-compiler-1.4.10.zip
-rm kotlin-compiler-1.4.10.zip
-echo 'export PATH=$PATH:/opt/kotlinc/bin' >> /opt/.profile
-source /opt/.profile
-
-# install elixir and erlang
-# final binary: /opt/elixir/bin/elixir
-# get version: /opt/elixir/bin/elixir --version
-# erlang
-cd /opt && mkdir erlang && cd erlang
-wget http://erlang.org/download/otp_src_23.0.tar.gz
-gunzip -c otp_src_23.0.tar.gz | tar xf -
-cd otp_src_23.0 && ./configure
-make
-echo 'export PATH=$PATH:/opt/erlang/otp_src_23.0/bin' >> /opt/.profile
-source /opt/.profile
-# elixir
-cd /opt && mkdir elixir && cd elixir
-wget https://github.com/elixir-lang/elixir/releases/download/v1.10.3/Precompiled.zip
-mkdir elixir-1.10.3 && unzip Precompiled.zip -d elixir-1.10.3/
-echo 'export PATH=$PATH:/opt/elixir/elixir-1.10.3/bin' >> /opt/.profile
-source /opt/.profile
-
-# install emacs
-# final binary: /opt/emacs/emacs-26.3/src/emacs
-# get version: /opt/emacs/emacs-26.3/src/emacs --version
-cd /opt && mkdir emacs && cd emacs
-wget https://mirrors.ocf.berkeley.edu/gnu/emacs/emacs-26.3.tar.xz
-tar -xf emacs-26.3.tar.xz
-cd emacs-26.3
-./configure --with-gnutls=no
-make
-echo 'export PATH=$PATH:/opt/emacs/emacs-26.3/src' >> /opt/.profile
-source /opt/.profile
-
-# install lua
-# final binary: /opt/lua/lua54/src/lua
-# get version: /opt/lua/lua54/src/lua -v
-cd /opt && mkdir lua && cd lua
-wget https://sourceforge.net/projects/luabinaries/files/5.4.0/Docs%20and%20Sources/lua-5.4.0_Sources.tar.gz/download
-tar -xzf download
-cd lua54
-make
-echo 'export PATH=$PATH:/opt/lua/lua54/src' >> /opt/.profile
-source /opt/.profile
-
-# install haskell
-# final binary: /usr/bin/ghc
-# get version: /usr/bin/ghc --version
-apt install -y ghc
-
-# install deno
-# final binary: /opt/.deno/bin/deno
-# get version: /opt/.deno/bin/deno --version
-cd /opt && mkdir deno && cd deno
-curl -fsSL https://deno.land/x/install/install.sh | sh
-echo 'export DENO_INSTALL="/opt/.deno"' >> /opt/.profile
-echo 'export PATH="$DENO_INSTALL/bin:$PATH"' >> /opt/.profile
-source /opt/.profile
-
-# install nim
-# final binary: /opt/nim/bin/nim
-# get version: /opt/nim/bin/nim -v
-cd /opt && mkdir nim && cd nim
-wget https://nim-lang.org/download/nim-1.4.0-linux_x64.tar.xz
-unxz nim-1.4.0-linux_x64.tar.xz
-tar -xf nim-1.4.0-linux_x64.tar
-cd nim-1.4.0
-./install.sh /opt
-echo 'export PATH=$PATH:/opt/nim/bin' >> /opt/.profile
-source /opt/.profile
-
-# install d
-# final binary: /opt/d/dmd2/linux/bin64/dmd
-# get version: /opt/d/dmd2/linux/bin64/dmd --version
-cd /opt && mkdir d && cd d
-wget http://downloads.dlang.org/releases/2.x/2.095.0/dmd.2.095.0.linux.tar.xz
-unxz dmd.2.095.0.linux.tar.xz
-tar -xf dmd.2.095.0.linux.tar
-echo 'export PATH=$PATH:/opt/d/dmd2/linux/bin64' >> /opt/.profile
-source /opt/.profile
-
-# create runnable users and apply limits
-for i in {1..150}; do
-    useradd -M runner$i
-    usermod -d /tmp runner$i
-    echo "runner$i soft nproc 64" >> /etc/security/limits.conf
-    echo "runner$i hard nproc 64" >> /etc/security/limits.conf
-    echo "runner$i soft nofile 2048" >> /etc/security/limits.conf
-    echo "runner$i hard nofile 2048" >> /etc/security/limits.conf
-done
-
-# cleanup
-rm -rf /home/ubuntu
-chmod 777 /tmp
-
-# leave container
-exit
-
-# optionally run tests
-cd ../tests
-./test_all_lxc
-=======
 pacman -S lxc libvirt unzip
->>>>>>> b6459876
 ```
 </details>
 
@@ -504,38 +248,6 @@
 }
 ```
 
-<<<<<<< HEAD
-#### Supported Languages
-- awk
-- bash
-- c
-- cpp
-- csharp
-- d
-- deno
-- elixir
-- emacs
-- go
-- haskell
-- java
-- jelly
-- julia
-- kotlin
-- nasm
-- node
-- perl
-- php
-- python2
-- python3
-- paradoc
-- ruby
-- rust
-- swift
-- typescript
-
-#### Principle of Operation
-Piston utilizes LXC as the primary mechanism for sandboxing. There is a small API written in Go which takes
-=======
 <br>
 
 # Supported Languages
@@ -545,6 +257,7 @@
 `c`,
 `cpp`,
 `csharp`,
+`d`,
 `deno`,
 `elixir`,
 `emacs`,
@@ -572,7 +285,6 @@
 
 # Principle of Operation
 Piston utilizes LXC as the primary mechanism for sandboxing. There is a small API written in Node which takes
->>>>>>> b6459876
 in execution requests and executes them in the container. High level, the API writes
 a temporary source and args file to `/tmp` and that gets mounted read-only along with the execution scripts into the container.
 The source file is either ran or compiled and ran (in the case of languages like c, c++, c#, go, etc.).
