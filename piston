#!/usr/bin/env bash
cd "$(dirname "$0")"

PISTON_ENV=$(cat .piston_env || echo dev)

docker_compose(){
    if [ -f "docker-compose.$PISTON_ENV.yaml" ]; then
        docker-compose -f "docker-compose.$PISTON_ENV.yaml" "$@"
    else
        docker-compose "$@"
    fi
}

case $1 in
    help)
        echo "=== Piston Management ==="
        echo "Current Environment: $PISTON_ENV"
        echo
        echo "Commands:"
        echo " select <environment>           Select the environment"
        echo " docker_compose <args...>       Interact directly with the docker-compose for the selected environment"
        echo
        echo " start                          Starts piston"
        echo " stop                           Stops piston"
        echo " restart                        Restarts piston"
        echo " bash                           Opens a bash shell for the piston_api container"
        echo
        echo " update                         Fetches and applies latest updates"
        echo
        echo " <args..>                       Passthrough to piston cli tool"
        echo
        echo "Development Commands:"

        if [ $PISTON_ENV == dev ]; then

        echo " clean-pkgs                     Clean any package build artifacts on disk"
        echo " clean-repo                     Remove all packages from local repo"
        echo " build-pkg <package> <version>  Build a package"
<<<<<<< HEAD
        echo " rebuild                        Build and restart the docker container"
        
=======

>>>>>>> 036b90d9
        else

        echo " Switch to developement environment for more info"
<<<<<<< HEAD
        echo " > piston select dev"
        
=======
        echo " > piston switch dev"

>>>>>>> 036b90d9
        fi
        ;;


    select) echo "$2" > .piston_env ;;
    docker_compose) shift; docker_compose "$@";;

    restart) docker_compose restart ;;
    start) docker_compose up -d ;;
    stop) docker_compose down ;;
    bash) docker_compose exec api /bin/bash ;;

    rebuild) docker_compose build && docker_compose up -d ;;

    update)
        git pull
        docker_compose pull
        docker_compose up -d
        ;;

    clean-pkgs) git clean -fqXd packages ;;
    clean-repo) git clean -fqXd repo ;;

    build-pkg)
        PKGSLUG="$2-$3"
        echo "Building $PKGSLUG"
        echo "Ensuring latest builder image"
        docker build repo -t piston-repo-builder
        docker run -v "$(realpath $(dirname "$0")):/piston" piston-repo-builder --no-server $PKGSLUG
        ;;
    *)
        cd cli
        npm i > /dev/null
        cd ../
        node cli/index.js "$@"
    ;;
esac<|MERGE_RESOLUTION|>--- conflicted
+++ resolved
@@ -36,22 +36,13 @@
         echo " clean-pkgs                     Clean any package build artifacts on disk"
         echo " clean-repo                     Remove all packages from local repo"
         echo " build-pkg <package> <version>  Build a package"
-<<<<<<< HEAD
         echo " rebuild                        Build and restart the docker container"
         
-=======
-
->>>>>>> 036b90d9
         else
 
         echo " Switch to developement environment for more info"
-<<<<<<< HEAD
         echo " > piston select dev"
         
-=======
-        echo " > piston switch dev"
-
->>>>>>> 036b90d9
         fi
         ;;
 
