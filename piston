--- conflicted
+++ resolved
@@ -66,12 +66,9 @@
 
     restart) docker_compose restart ;;
     start)
-<<<<<<< HEAD
         init_precommit
-=======
         rm -f .git/hooks/pre-commit
         ln -s "$PISTON_PATH/pre-commit" "$PISTON_PATH/.git/hooks/pre-commit"
->>>>>>> 94a55681
         docker_compose up -d
         ;;
     stop) docker_compose down ;;
